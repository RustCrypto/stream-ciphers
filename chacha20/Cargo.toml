[package]
name = "chacha20"
version = "0.5.0"
authors = ["RustCrypto Developers"]
license = "Apache-2.0 OR MIT"
description = """
The ChaCha20 stream cipher (RFC 8439) implemented in pure Rust using traits
from the RustCrypto stream-cipher crate, with optional architecture-specific
hardware acceleration (AVX2, SSE2). Additionally provides the ChaCha8, ChaCha12,
and XChaCha20 stream ciphers, and also optional rand_core-compatible RNGs based
on those ciphers.
"""
repository = "https://github.com/RustCrypto/stream-ciphers"
keywords = ["crypto", "stream-cipher", "chacha8", "chacha12", "xchacha20"]
categories = ["cryptography", "no-std"]
readme = "README.md"
edition = "2018"

[dependencies]
rand_core = { version = "0.5", optional = true, default-features = false }
stream-cipher = { version = "0.6", optional = true }
zeroize = { version = "1", optional = true, default-features = false }

[dev-dependencies]
<<<<<<< HEAD
stream-cipher = { version = "0.6", features = ["dev"] }
criterion = "0.3"
criterion-cycles-per-byte = "0.1"
=======
stream-cipher = { version = "0.4.1", features = ["dev"] }
>>>>>>> 236d1c78

[features]
default = ["xchacha20"]
legacy = ["stream-cipher"]
xchacha20 = ["stream-cipher"]
rng = ["rand_core"]

[package.metadata.docs.rs]
all-features = true
rustdoc-args = ["--cfg", "docsrs"]<|MERGE_RESOLUTION|>--- conflicted
+++ resolved
@@ -22,13 +22,7 @@
 zeroize = { version = "1", optional = true, default-features = false }
 
 [dev-dependencies]
-<<<<<<< HEAD
-stream-cipher = { version = "0.6", features = ["dev"] }
-criterion = "0.3"
-criterion-cycles-per-byte = "0.1"
-=======
 stream-cipher = { version = "0.4.1", features = ["dev"] }
->>>>>>> 236d1c78
 
 [features]
 default = ["xchacha20"]
