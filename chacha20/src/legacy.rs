//! Legacy version of ChaCha20 with a 64-bit nonce

use crate::chacha::Key;
use crate::{ChaChaCore, R20};
use cipher::{
    array::Array,
<<<<<<< HEAD
    consts::{U32, U8},
    IvSizeUser, KeyIvInit, KeySizeUser, StreamCipherCoreWrapper,
=======
    consts::{U10, U32, U64, U8},
    BlockSizeUser, IvSizeUser, KeyIvInit, KeySizeUser, StreamCipherCore, StreamCipherCoreWrapper,
    StreamCipherSeekCore, StreamClosure,
>>>>>>> 521d8749
};

/// Nonce type used by [`ChaCha20Legacy`].
pub type LegacyNonce = Array<u8, U8>;
<<<<<<< HEAD

use crate::variants::Legacy;
=======
>>>>>>> 521d8749

/// The ChaCha20 stream cipher (legacy "djb" construction with 64-bit nonce).
///
/// **WARNING:** this implementation uses 32-bit counter, while the original
/// implementation uses 64-bit counter. In other words, it does
/// not allow encrypting of more than 256 GiB of data.
pub type ChaCha20Legacy = StreamCipherCoreWrapper<ChaCha20LegacyCore>;

/// /// The ChaCha20 stream cipher (legacy "djb" construction with 64-bit nonce).
pub type ChaCha20LegacyCore = ChaChaCore<R20, Legacy>;

impl KeySizeUser for ChaCha20LegacyCore {
    type KeySize = U32;
}

impl IvSizeUser for ChaCha20LegacyCore {
    type IvSize = U8;
}

impl KeyIvInit for ChaCha20LegacyCore {
    #[inline(always)]
    fn new(key: &Key, iv: &LegacyNonce) -> Self {
        ChaChaCore::<R20, Legacy>::new(key.as_ref(), iv.as_ref())
    }
}<|MERGE_RESOLUTION|>--- conflicted
+++ resolved
@@ -4,23 +4,13 @@
 use crate::{ChaChaCore, R20};
 use cipher::{
     array::Array,
-<<<<<<< HEAD
     consts::{U32, U8},
     IvSizeUser, KeyIvInit, KeySizeUser, StreamCipherCoreWrapper,
-=======
-    consts::{U10, U32, U64, U8},
-    BlockSizeUser, IvSizeUser, KeyIvInit, KeySizeUser, StreamCipherCore, StreamCipherCoreWrapper,
-    StreamCipherSeekCore, StreamClosure,
->>>>>>> 521d8749
 };
 
 /// Nonce type used by [`ChaCha20Legacy`].
 pub type LegacyNonce = Array<u8, U8>;
-<<<<<<< HEAD
-
 use crate::variants::Legacy;
-=======
->>>>>>> 521d8749
 
 /// The ChaCha20 stream cipher (legacy "djb" construction with 64-bit nonce).
 ///
